generator client {
  provider = "prisma-client-js"
}

datasource db {
  provider = "postgresql"
  url      = env("DATABASE_URL")
}

model Adjustment {
<<<<<<< HEAD
  id              Int                  @id @default(autoincrement())
  date            DateTime
  status          String
  start           DateTime
  end             DateTime
  memo            String?
  reason          String?
  createdAt       DateTime             @default(now())
  updatedAt       DateTime             @updatedAt
  staffId         Int
  batchId         String?
  approvedAt      DateTime?
  approvedBy      Int?
  isPending       Boolean              @default(false)
  pendingType     String?
  rejectedAt      DateTime?
  rejectedBy      Int?
  rejectionReason String?
  approvedAt_utc  DateTime?
  createdAt_utc   DateTime?
  date_utc        DateTime?
  end_utc         DateTime?
  rejectedAt_utc  DateTime?
  start_utc       DateTime?
  updatedAt_utc   DateTime?
  ApprovedBy      Staff?               @relation("ApprovedAdjustments", fields: [approvedBy], references: [id])
  RejectedBy      Staff?               @relation("RejectedAdjustments", fields: [rejectedBy], references: [id])
  Staff           Staff                @relation(fields: [staffId], references: [id])
  ApprovalLogs    PendingApprovalLog[]
=======
  id                                 Int                     @id @default(autoincrement())
  date                               DateTime
  status                             String
  start                              DateTime
  end                                DateTime
  memo                               String?
  reason                             String?
  createdAt                          DateTime                @default(now())
  updatedAt                          DateTime
  staffId                            Int
  batchId                            String?
  approvedAt                         DateTime?
  approvedBy                         Int?
  isPending                          Boolean                 @default(false)
  pendingType                        String?
  rejectedAt                         DateTime?
  rejectedBy                         Int?
  rejectionReason                    String?
  date_utc                           DateTime?               @db.Timestamptz(6)
  start_utc                          DateTime?               @db.Timestamptz(6)
  end_utc                            DateTime?               @db.Timestamptz(6)
  createdAt_utc                      DateTime?               @default(now()) @db.Timestamptz(6)
  updatedAt_utc                      DateTime?               @default(now()) @db.Timestamptz(6)
  approvedAt_utc                     DateTime?               @db.Timestamptz(6)
  rejectedAt_utc                     DateTime?               @db.Timestamptz(6)
  Staff_Adjustment_approvedByToStaff Staff?                  @relation("Adjustment_approvedByToStaff", fields: [approvedBy], references: [id])
  Staff_Adjustment_rejectedByToStaff Staff?                  @relation("Adjustment_rejectedByToStaff", fields: [rejectedBy], references: [id])
  Staff_Adjustment_staffIdToStaff    Staff                   @relation("Adjustment_staffIdToStaff", fields: [staffId], references: [id])
  pending_approval_logs              pending_approval_logs[]

  @@index([date_utc], map: "idx_adjustment_date_utc")
>>>>>>> fd7e835c
}

model Contract {
  id             Int      @id @default(autoincrement())
  empNo          String   @unique
  name           String
  team           String
  email          String?
  createdAt      DateTime @default(now())
<<<<<<< HEAD
  updatedAt      DateTime @updatedAt
=======
  updatedAt      DateTime
>>>>>>> fd7e835c
  staffId        Int
  dept           String
  fridayHours    String?
  mondayHours    String?
  saturdayHours  String?
  sundayHours    String?
  thursdayHours  String?
  tuesdayHours   String?
  wednesdayHours String?
  Staff          Staff    @relation(fields: [staffId], references: [id])
}

model ContractChangeLog {
  id               Int       @id @default(autoincrement())
  staffId          Int
  changeType       String    @db.VarChar(20)
  oldWorkingDays   Int[]     @default([])
  newWorkingDays   Int[]     @default([])
  oldHours         Json?
  newHours         Json?
  changeDate       DateTime  @default(now())
  processedAt      DateTime?
  processingStatus String    @default("PENDING")
  errorMessage     String?
  createdBy        String?
  Staff            Staff     @relation(fields: [staffId], references: [id])

  @@index([staffId, changeDate])
}

model ContractDisplayCache {
  staffId     Int
  year        Int
  month       Int
  day         Int
  hasContract Boolean
  createdAt   DateTime @default(now())
  updatedAt   DateTime
  Staff       Staff    @relation(fields: [staffId], references: [id])

  @@id([staffId, year, month, day])
  @@index([year, month])
}

model DailyAssignment {
  id             Int      @id @default(autoincrement())
  staffId        Int
  date           DateTime @db.Date
  assignmentType String   @db.VarChar(20)
  customLabel    String?  @db.VarChar(50)
  createdAt      DateTime @default(now())
  updatedAt      DateTime
  Staff          Staff    @relation(fields: [staffId], references: [id])
}

model DepartmentSettings {
  id              Int      @id @default(autoincrement())
  type            String   @db.VarChar(20)
  name            String   @db.VarChar(255)
  shortName       String?  @db.VarChar(50)
  backgroundColor String?  @db.VarChar(7)
  createdAt       DateTime @default(now())
  updatedAt       DateTime
  displayOrder    Int      @default(0)

  @@unique([type, name])
}

model MonthlySchedule {
  id        Int      @id @default(autoincrement())
  date      DateTime
  status    String
  start     DateTime
  end       DateTime
  memo      String?
  source    String   @default("csv")
  createdAt DateTime @default(now())
  updatedAt DateTime
  staffId   Int
  Staff     Staff    @relation(fields: [staffId], references: [id])

  @@unique([staffId, date, start, end])
}

model Schedule {
  id      Int      @id @default(autoincrement())
  status  String
  start   DateTime
  end     DateTime
  staffId Int
  memo    String?
  Staff   Staff    @relation(fields: [staffId], references: [id])
}

model Staff {
  id                                      Int                       @id @default(autoincrement())
  name                                    String
  department                              String
  group                                   String
  authGracePeriod                         DateTime?
  empNo                                   String?                   @unique
  isActive                                Boolean                   @default(true)
  deletedAt                               DateTime?
  isManager                               Boolean                   @default(false)
  managerActivatedAt                      DateTime?
  managerDepartments                      String[]                  @default([])
  managerPermissions                      ManagerPermission[]       @default([])
  position                                String?
  workArrangement                         String?
  Adjustment_Adjustment_approvedByToStaff Adjustment[]              @relation("Adjustment_approvedByToStaff")
  Adjustment_Adjustment_rejectedByToStaff Adjustment[]              @relation("Adjustment_rejectedByToStaff")
  Adjustment_Adjustment_staffIdToStaff    Adjustment[]              @relation("Adjustment_staffIdToStaff")
  Contract                                Contract[]
  ContractChangeLog                       ContractChangeLog[]
  ContractDisplayCache                    ContractDisplayCache[]
  DailyAssignment                         DailyAssignment[]
  MonthlySchedule                         MonthlySchedule[]
  Schedule                                Schedule[]
  TemporaryAssignment                     TemporaryAssignment[]
  global_display_settings                 global_display_settings[]
  global_preset_settings                  global_preset_settings[]
  manager_audit_logs                      manager_audit_logs[]
  pending_approval_logs                   pending_approval_logs[]
  user_auth                               user_auth?
  user_preset_settings                    user_preset_settings?
}

model TemporaryAssignment {
  id        Int      @id @default(autoincrement())
  staffId   Int
  startDate DateTime
  endDate   DateTime
  tempDept  String
  tempGroup String
  reason    String   @default("支援")
  isActive  Boolean  @default(true)
  createdAt DateTime @default(now())
  updatedAt DateTime
  Staff     Staff    @relation(fields: [staffId], references: [id])

  @@unique([staffId, startDate, endDate])
}

model admin_audit_logs {
  id            Int           @id @default(autoincrement())
  adminId       String
  action        String
  targetType    String
  targetId      String?
  details       String?
  ipAddress     String?
  userAgent     String?
  timestamp     DateTime      @default(now())
  system_admins system_admins @relation(fields: [adminId], references: [id])

  @@index([action])
  @@index([adminId])
  @@index([timestamp])
}

model audit_logs {
  id           String    @id
  userId       String
  action       String
  resource     String
  resourceId   String?
  details      String?
  ipAddress    String?
  userAgent    String?
  success      Boolean   @default(true)
  errorMessage String?
  timestamp    DateTime  @default(now())
  user_auth    user_auth @relation(fields: [userId], references: [id], onDelete: Cascade)

  @@index([action])
  @@index([resource])
  @@index([timestamp])
  @@index([userId])
}

model auth_audit_logs {
  id            String     @id
  userAuthId    String?
  action        AuthAction
  email         String
  ipAddress     String?
  userAgent     String?
  success       Boolean
  failureReason String?
  timestamp     DateTime   @default(now())
  user_auth     user_auth? @relation(fields: [userAuthId], references: [id])
}

model auth_sessions {
  id               String    @id
  userAuthId       String
  token            String    @unique
  refreshToken     String?   @unique
  expiresAt        DateTime
  ipAddress        String?
  userAgent        String?   @db.VarChar(500)
  isActive         Boolean   @default(true)
  createdAt        DateTime  @default(now())
  lastActivityAt   DateTime  @default(now())
  refreshExpiresAt DateTime?
  user_auth        user_auth @relation(fields: [userAuthId], references: [id], onDelete: Cascade)

  @@index([expiresAt])
  @@index([refreshToken])
  @@index([token])
  @@index([userAuthId])
}

model global_display_settings {
  id                       Int      @id @default(1)
  viewMode                 String   @default("normal")
  maskingEnabled           Boolean  @default(false)
  timeRange                String   @default("standard")
  customStatusColors       Json     @default("{}")
  customStatusDisplayNames Json     @default("{}")
  createdAt                DateTime @default(now())
  updatedAt                DateTime
  updatedBy                Int?
  Staff                    Staff?   @relation(fields: [updatedBy], references: [id])
}

model global_preset_settings {
  id                 Int      @id @default(1)
  presets            Json     @default("[]")
  categories         Json     @default("[]")
  pagePresetSettings Json     @default("{}")
  version            String   @default("1.0.0")
  createdAt          DateTime @default(now())
  updatedAt          DateTime
  updatedBy          Int?
  departmentSettings Json     @default("[]")
  displaySettings    Json     @default("{}")
  Staff              Staff?   @relation(fields: [updatedBy], references: [id])
}

model historical_schedules {
  id              Int       @id @default(autoincrement())
  date            DateTime  @db.Date
  originalId      Int?
  batchId         String
  staffId         Int
  staffEmpNo      String?
  staffName       String
  staffDepartment String
  staffGroup      String
  staffIsActive   Boolean   @default(true)
  status          String
  start           DateTime
  end             DateTime
  memo            String?
  reason          String?
  snapshotAt      DateTime  @default(now())
  version         String    @default("1.0")
<<<<<<< HEAD
  date_utc        DateTime?
  end_utc         DateTime?
  snapshotAt_utc  DateTime?
  start_utc       DateTime?
=======
  date_utc        DateTime? @db.Timestamptz(6)
  start_utc       DateTime? @db.Timestamptz(6)
  end_utc         DateTime? @db.Timestamptz(6)
  snapshotAt_utc  DateTime? @default(now()) @db.Timestamptz(6)
>>>>>>> fd7e835c

  @@index([batchId])
  @@index([date])
  @@index([date, staffDepartment])
  @@index([date, staffId])
  @@index([staffEmpNo])
  @@index([date_utc], map: "idx_historical_schedules_date_utc")
  @@index([date_utc, staffId], map: "idx_historical_schedules_date_utc_staff")
}

<<<<<<< HEAD
model SnapshotLog {
  id              Int            @id @default(autoincrement())
  batchId         String         @unique
  targetDate      DateTime       @db.Date
  recordCount     Int
  status          SnapshotStatus
  startedAt       DateTime       @default(now())
  completedAt     DateTime?
  errorMessage    String?
  completedAt_utc DateTime?
  startedAt_utc   DateTime?
  targetDate_utc  DateTime?
=======
model manager_audit_logs {
  id            Int      @id @default(autoincrement())
  managerId     Int
  targetStaffId Int?
  action        String
  resource      String
  resourceId    String?
  details       String?
  ipAddress     String?
  userAgent     String?
  timestamp     DateTime @default(now())
  Staff         Staff    @relation(fields: [managerId], references: [id])
>>>>>>> fd7e835c

  @@index([action])
  @@index([managerId])
  @@index([targetStaffId])
  @@index([timestamp])
}

model password_reset_tokens {
  id         String    @id
  userAuthId String
  token      String    @unique
  expiresAt  DateTime
  isUsed     Boolean   @default(false)
  ipAddress  String?
  userAgent  String?
  createdAt  DateTime  @default(now())
  usedAt     DateTime?
  tokenType  TokenType @default(PASSWORD_RESET)
  user_auth  user_auth @relation(fields: [userAuthId], references: [id], onDelete: Cascade)
}

model pending_approval_logs {
  id           Int        @id @default(autoincrement())
  adjustmentId Int
  action       String
  actorId      Int
  reason       String?
  createdAt    DateTime   @default(now())
  Staff        Staff      @relation(fields: [actorId], references: [id])
  Adjustment   Adjustment @relation(fields: [adjustmentId], references: [id])

  @@index([actorId])
  @@index([adjustmentId])
}

model snapshot_logs {
  id              Int            @id @default(autoincrement())
  batchId         String         @unique
  targetDate      DateTime       @db.Date
  recordCount     Int
  status          SnapshotStatus
  startedAt       DateTime       @default(now())
  completedAt     DateTime?
  errorMessage    String?
  targetDate_utc  DateTime?      @db.Timestamptz(6)
  startedAt_utc   DateTime?      @default(now()) @db.Timestamptz(6)
  completedAt_utc DateTime?      @db.Timestamptz(6)

  @@index([targetDate_utc], map: "idx_snapshot_logs_target_date_utc")
  @@index([status])
  @@index([targetDate])
}

model system_admins {
  id               String             @id
  username         String             @unique
  email            String             @unique
  passwordHash     String
  name             String
  isActive         Boolean            @default(true)
  createdAt        DateTime           @default(now())
  updatedAt        DateTime
  lastLoginAt      DateTime?
  admin_audit_logs admin_audit_logs[]
}

model user_auth {
  id                    String                  @id
  email                 String                  @unique
  password              String?
  userType              UserType
  isActive              Boolean                 @default(true)
  emailVerified         DateTime?
  lastLoginAt           DateTime?
  passwordSetAt         DateTime?
  loginAttempts         Int                     @default(0)
  lockedAt              DateTime?
  staffId               Int?                    @unique
  adminRole             AdminRole?
  externalId            String?
  metadata              Json?
  createdAt             DateTime                @default(now())
  updatedAt             DateTime
  deletedAt             DateTime?
  audit_logs            audit_logs[]
  auth_audit_logs       auth_audit_logs[]
  auth_sessions         auth_sessions[]
  password_reset_tokens password_reset_tokens[]
  Staff                 Staff?                  @relation(fields: [staffId], references: [id])
}

model user_preset_schedules {
  id           Int          @id @default(autoincrement())
  userPresetId Int
  status       String
  startTime    Decimal      @db.Decimal(4, 2)
  endTime      Decimal      @db.Decimal(4, 2)
  memo         String?
  sortOrder    Int          @default(0)
  createdAt    DateTime     @default(now())
  user_presets user_presets @relation(fields: [userPresetId], references: [id], onDelete: Cascade)
}

model user_preset_settings {
  id                 Int            @id @default(autoincrement())
  staffId            Int            @unique
  pagePresetSettings Json           @default("{}")
  lastModified       DateTime       @default(now())
  createdAt          DateTime       @default(now())
  updatedAt          DateTime
  Staff              Staff          @relation(fields: [staffId], references: [id], onDelete: Cascade)
  user_presets       user_presets[]
}

model user_presets {
  id                    Int                     @id @default(autoincrement())
  userPresetSettingsId  Int
  presetId              String
  name                  String
  displayName           String
  description           String?
  category              String
  isActive              Boolean                 @default(true)
  customizable          Boolean                 @default(true)
  isDefault             Boolean                 @default(false)
  createdAt             DateTime                @default(now())
  updatedAt             DateTime
  user_preset_schedules user_preset_schedules[]
  user_preset_settings  user_preset_settings    @relation(fields: [userPresetSettingsId], references: [id], onDelete: Cascade)

  @@unique([userPresetSettingsId, presetId])
}

enum AdminRole {
  SUPER_ADMIN
  STAFF_ADMIN
  SYSTEM_ADMIN
}

enum AuthAction {
  LOGIN_ATTEMPT
  LOGIN_SUCCESS
  LOGIN_FAILURE
  PASSWORD_SET
  PASSWORD_CHANGE
  LOGOUT
  TOKEN_REFRESH
  ACCOUNT_LOCKED
  ACCOUNT_UNLOCKED
}

enum ManagerPermission {
  READ
  WRITE
  APPROVE
  DELETE
}

enum SnapshotStatus {
  RUNNING
  COMPLETED
  FAILED
  ROLLED_BACK
}

enum TokenType {
  PASSWORD_RESET
  INITIAL_PASSWORD_SETUP
}

enum UserType {
  ADMIN
  STAFF
}<|MERGE_RESOLUTION|>--- conflicted
+++ resolved
@@ -8,37 +8,6 @@
 }
 
 model Adjustment {
-<<<<<<< HEAD
-  id              Int                  @id @default(autoincrement())
-  date            DateTime
-  status          String
-  start           DateTime
-  end             DateTime
-  memo            String?
-  reason          String?
-  createdAt       DateTime             @default(now())
-  updatedAt       DateTime             @updatedAt
-  staffId         Int
-  batchId         String?
-  approvedAt      DateTime?
-  approvedBy      Int?
-  isPending       Boolean              @default(false)
-  pendingType     String?
-  rejectedAt      DateTime?
-  rejectedBy      Int?
-  rejectionReason String?
-  approvedAt_utc  DateTime?
-  createdAt_utc   DateTime?
-  date_utc        DateTime?
-  end_utc         DateTime?
-  rejectedAt_utc  DateTime?
-  start_utc       DateTime?
-  updatedAt_utc   DateTime?
-  ApprovedBy      Staff?               @relation("ApprovedAdjustments", fields: [approvedBy], references: [id])
-  RejectedBy      Staff?               @relation("RejectedAdjustments", fields: [rejectedBy], references: [id])
-  Staff           Staff                @relation(fields: [staffId], references: [id])
-  ApprovalLogs    PendingApprovalLog[]
-=======
   id                                 Int                     @id @default(autoincrement())
   date                               DateTime
   status                             String
@@ -70,7 +39,6 @@
   pending_approval_logs              pending_approval_logs[]
 
   @@index([date_utc], map: "idx_adjustment_date_utc")
->>>>>>> fd7e835c
 }
 
 model Contract {
@@ -80,11 +48,7 @@
   team           String
   email          String?
   createdAt      DateTime @default(now())
-<<<<<<< HEAD
-  updatedAt      DateTime @updatedAt
-=======
   updatedAt      DateTime
->>>>>>> fd7e835c
   staffId        Int
   dept           String
   fridayHours    String?
@@ -343,17 +307,10 @@
   reason          String?
   snapshotAt      DateTime  @default(now())
   version         String    @default("1.0")
-<<<<<<< HEAD
-  date_utc        DateTime?
-  end_utc         DateTime?
-  snapshotAt_utc  DateTime?
-  start_utc       DateTime?
-=======
   date_utc        DateTime? @db.Timestamptz(6)
   start_utc       DateTime? @db.Timestamptz(6)
   end_utc         DateTime? @db.Timestamptz(6)
   snapshotAt_utc  DateTime? @default(now()) @db.Timestamptz(6)
->>>>>>> fd7e835c
 
   @@index([batchId])
   @@index([date])
@@ -364,20 +321,6 @@
   @@index([date_utc, staffId], map: "idx_historical_schedules_date_utc_staff")
 }
 
-<<<<<<< HEAD
-model SnapshotLog {
-  id              Int            @id @default(autoincrement())
-  batchId         String         @unique
-  targetDate      DateTime       @db.Date
-  recordCount     Int
-  status          SnapshotStatus
-  startedAt       DateTime       @default(now())
-  completedAt     DateTime?
-  errorMessage    String?
-  completedAt_utc DateTime?
-  startedAt_utc   DateTime?
-  targetDate_utc  DateTime?
-=======
 model manager_audit_logs {
   id            Int      @id @default(autoincrement())
   managerId     Int
@@ -390,7 +333,6 @@
   userAgent     String?
   timestamp     DateTime @default(now())
   Staff         Staff    @relation(fields: [managerId], references: [id])
->>>>>>> fd7e835c
 
   @@index([action])
   @@index([managerId])
